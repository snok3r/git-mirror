[package]
name = "git-mirror"
version = "0.7.1"
authors = ["Pascal Bach <pascal.bach@nextrem.ch>"]

[features]
native-tls = [ "hyper-native-tls" ]

[dependencies]
<<<<<<< HEAD
clap = "2.29.2"
chrono = "0.4.0"
log = "0.3.9"
stderrlog = "0.2.3"
=======
clap = "2.30"
chrono = "0.4"
log = "0.4"
stderrlog = "0.3.0"
slug = "0.1.2"
>>>>>>> 2f86b46a
threadpool = "1.7.1"
hyper = "0.10.13"
hyper-native-tls = { version = "0.2.4", optional = true }
hyper-rustls = "0.6.0"
serde = "1.0"
serde_derive = "1.0"
serde_json = "1.0"
serde_yaml = "0.7.3"
fs2 = "0.4.3"
<<<<<<< HEAD
prometheus = "0.3.10"
regex = "0.2"
=======
prometheus = "0.3.13"
>>>>>>> 2f86b46a
<|MERGE_RESOLUTION|>--- conflicted
+++ resolved
@@ -7,18 +7,10 @@
 native-tls = [ "hyper-native-tls" ]
 
 [dependencies]
-<<<<<<< HEAD
-clap = "2.29.2"
-chrono = "0.4.0"
-log = "0.3.9"
-stderrlog = "0.2.3"
-=======
 clap = "2.30"
 chrono = "0.4"
 log = "0.4"
 stderrlog = "0.3.0"
-slug = "0.1.2"
->>>>>>> 2f86b46a
 threadpool = "1.7.1"
 hyper = "0.10.13"
 hyper-native-tls = { version = "0.2.4", optional = true }
@@ -28,9 +20,5 @@
 serde_json = "1.0"
 serde_yaml = "0.7.3"
 fs2 = "0.4.3"
-<<<<<<< HEAD
-prometheus = "0.3.10"
-regex = "0.2"
-=======
 prometheus = "0.3.13"
->>>>>>> 2f86b46a
+regex = "0.2"